# bcp

A convenient block copy program.  `bcp` is intended to copy contiguous
chunks of files from point A to point B.  Want to cookie-cutter a
piece out of of a file and plop it down in the middle of another file?
Here you go.

The main use case I want for myself is doing light surgery to disk
images, such as "copy this bootloader block into the image at this
offset".

# Usage

```
$ bcp --help
bcp 0.2.0
Simon Heath <icefox@dreamquest.io>
A convenient program for copying blocks of bytes within files.

USAGE:
    bcp [FLAGS] [OPTIONS] <SRC> <DST>

FLAGS:
    -v, --verbose    Verbose output, with progress bar.
    -h, --help       Prints help information
    -V, --version    Prints version information

OPTIONS:
    -s, --src-offset <src_offset>    The byte offset in the source file to start reading from. Must not be larger than
                                     the file in question. [default: 0]
    -d, --dst-offset <dst_offset>    The byte offset in the destination file to start writing to. Must not be larger
                                     than the file in question, and the file must exist. [default: 0]
    -c, --count <count>              The number of bytes to copy.  Defaults to "all of them", from the `src-offset` to
                                     the end of the file.  Asking to read past the end of the source file is an error.

ARGS:
    <SRC>    The source file to copy from.
    <DST>    The destination file to copy to.  Will create the file if it does not exist.
```

# Why?

Basically, the goal is to make a nicer version of the traditional Unix
utility `dd`, because `dd` is just... weird.  See [the Jargon file
entry](http://www.catb.org/jargon/html/D/dd.html) for it, particularly
lines like "the user interface for it is clearly a prank" and "it has
no exact replacement".  So, why not just make a replacement?

In particular: I want a Unix-y command line interface, I want to be
able to blit large chunks of files from point A to point B, and I
really don't need EBCDIC translation, byte swapping, "fail if the
output file already exists" being classified as a conversion, a
default block size of 512 bytes because that's how big hard drive
blocks were on a PDP-11, or the ability to have it catch a `SIGUSR1`
and print I/O statistics.  I want it to copy bytes, and that's all.

<<<<<<< HEAD
# License

MIT/Apache-2
=======
...Okay, and have a progress bar.  But that's it.  Honest!
>>>>>>> dee2557a
<|MERGE_RESOLUTION|>--- conflicted
+++ resolved
@@ -54,10 +54,9 @@
 blocks were on a PDP-11, or the ability to have it catch a `SIGUSR1`
 and print I/O statistics.  I want it to copy bytes, and that's all.
 
-<<<<<<< HEAD
+...Okay, and have a progress bar.  But that's it.  Honest!
+
 # License
 
 MIT/Apache-2
-=======
-...Okay, and have a progress bar.  But that's it.  Honest!
->>>>>>> dee2557a
+
